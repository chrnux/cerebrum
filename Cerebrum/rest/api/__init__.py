--- conflicted
+++ resolved
@@ -5,9 +5,8 @@
 import logging
 import logging.config
 import time
-from flask import Flask
+from flask import Flask, g, request
 from werkzeug.contrib.fixers import ProxyFix
-from flask import g, request
 from database import Database
 from auth import Authentication
 
@@ -22,14 +21,9 @@
     app.wsgi_app = ProxyFix(app.wsgi_app)
     logging.config.dictConfig(app.config['LOGGING'])
 
-<<<<<<< HEAD
     from Cerebrum.rest.api import v1
     app.register_blueprint(v1.blueprint, url_prefix='/v1')
 
-=======
-    import api.v1
-    app.register_blueprint(api.v1.blueprint, url_prefix='/v1')
->>>>>>> 48b6c1df
     db.init_app(app)
     auth.init_app(app, db)
 
