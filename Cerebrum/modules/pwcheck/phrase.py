--- conflicted
+++ resolved
@@ -36,16 +36,11 @@
     def __init__(self, min_length=12, max_length=None):
         self.min_length = min_length
         self.max_length = max_length
-<<<<<<< HEAD
         if not max_length:
             self._requirement = _('Must be at least {min_length} and at most '
                                   '{max_length} characters.').format(
                                       min_length=min_length,
                                       max_length=max_length)
-=======
-        if max_length:
-            self._requirement = "Must be at least %d and at most %d characters." % (min_length, max_length)
->>>>>>> c2d44708
         else:
             self._requirement = _(
                 'Must be at least {min_length} characters.').format(
