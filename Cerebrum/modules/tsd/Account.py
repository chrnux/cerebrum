--- conflicted
+++ resolved
@@ -108,7 +108,6 @@
             host.populate(dnsowner.entity_id, 'IBM-PC\tWINDOWS')
             host.write_db()
 
-<<<<<<< HEAD
     def get_tsd_project_id(self):
         """Helper method for getting the ou_id for the account's project.
 
@@ -132,7 +131,7 @@
         for row in rows:
             return row['ou_id']
         raise Errors.NotFoundError('Account not affiliated with any project')
-=======
+
     def get_username_without_project(self, username=None):
         """Helper method for fetching the username without the project prefix.
 
@@ -161,7 +160,6 @@
         if '-' not in username:
             raise Exception("User is not a project account: %s" % username)
         return username[4:]
->>>>>>> ad6037b1
 
     def delete_entity_quarantine(self, *args, **kwargs):
         """Override to also setup the project account."""
